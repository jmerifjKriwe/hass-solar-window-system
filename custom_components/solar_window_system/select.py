--- conflicted
+++ resolved
@@ -237,7 +237,7 @@
         # Stable ID and desired entity_id pattern: select.sws_global_*
         self._attr_unique_id = f"{ENTITY_PREFIX_GLOBAL}_{entity_key}"
         self._attr_suggested_object_id = f"{ENTITY_PREFIX_GLOBAL}_{entity_key}"
-        self._attr_name = config["name"]
+        self._attr_name = f"SWS_GLOBAL {config['name']}"
         self._attr_has_entity_name = False
 
         _LOGGER.warning(
@@ -307,11 +307,7 @@
         group_slug = group_name.lower().replace(" ", "_").replace("-", "_")
         self._attr_unique_id = f"sws_group_{group_slug}_{entity_key}"
         self._attr_suggested_object_id = f"sws_group_{group_slug}_{entity_key}"
-<<<<<<< HEAD
-        self._attr_name = config["name"]
-=======
         self._attr_name = f"SWS_GROUP {group_name} {config['name']}"  # Initial, wird nach Anlegen angepasst
->>>>>>> 79520b26
         self._attr_has_entity_name = False
 
         _LOGGER.warning(
@@ -469,11 +465,7 @@
         window_slug = window_name.lower().replace(" ", "_").replace("-", "_")
         self._attr_unique_id = f"sws_window_{window_slug}_{entity_key}"
         self._attr_suggested_object_id = f"sws_window_{window_slug}_{entity_key}"
-<<<<<<< HEAD
-        self._attr_name = config["name"]
-=======
         self._attr_name = f"SWS_WINDOW {window_name} {config['name']}"  # Initial, wird nach Anlegen angepasst
->>>>>>> 79520b26
         self._attr_has_entity_name = False
 
         self._attr_device_info = {
